--- conflicted
+++ resolved
@@ -31,10 +31,5 @@
     shot_h5_path=bulk_gas_analyzer.h5_path, # Used only for MLOOP
     plot_config=PlotConfig(),
 )
-<<<<<<< HEAD
 plotter.plot_atom_number(fig = subfigs[1], plot_lorentz=False)
 # plotter.plot_mot_params(fig = subfigs[1])
-=======
-# plotter.plot_atom_number(fig = subfigs[1], plot_lorentz=False)
-plotter.plot_mot_params(fig = subfigs[1])
->>>>>>> 1663bb42

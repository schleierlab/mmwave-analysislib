from typing import Literal, Optional

import h5py
import matplotlib.pyplot as plt
import numpy as np
import uncertainties
import uncertainties.unumpy as unumpy
from matplotlib.figure import Figure
from pathlib import Path
from scipy import optimize
from scipy.constants import k as k_B, pi

import lyse # needed for MLOOP
from .constants import cesium_atomic_mass
from .plot_config import PlotConfig


globals_friendly_names = {
    'bm_tof_imaging_delay': 'Time of flight',
    'mw_detuning': 'Microwave detuning',
}


class BulkGasStatistician:
    """Class for statistical analysis of tweezer imaging data.

    This class provides methods for statistical analysis of tweezer imaging data.
    It also generates several different types of plots for visualizing the data and
    manages input to MLOOP for online optimization.

    Parameters
    ----------
    preproc_h5_path : str
        Path to the processed quantities h5 file
    shot_h5_path : str
        Path to the shot h5 file, we only need this for MLOOP to save results for optimization
    plot_config : PlotConfig, optional
        Configuration object for plot styling
    """
    def __init__(self,
                 preproc_h5_path: str,
                 shot_h5_path: str,
                 plot_config: PlotConfig = None
                 ):
        self.plot_config = plot_config or PlotConfig()
        self._load_processed_quantities(preproc_h5_path)
        self._save_mloop_params(shot_h5_path)
        h5p = Path(preproc_h5_path)
        self.folder_path = h5p.parent

    def _load_processed_quantities(self, h5_path):
        with h5py.File(h5_path, 'r') as f:
            self.atom_numbers = f['atom_numbers'][:]
            self.params_list = f['params'][:]
            self.n_runs = f.attrs['n_runs']
            self.current_params = f['current_params'][:]
            if 'gaussian_cloud_params_nom' in f:
                self.gaussian_cloud_params_nom = f['gaussian_cloud_params_nom'][:]
                self.gaussian_cloud_params_cov = f['gaussian_cloud_params_cov'][:]

    def _save_mloop_params(self, shot_h5_path: str) -> None:
        """Save values and uncertainties to be used by MLOOP for optimization.

        MLOOP reads the results of any experiment from the latest shot h5 file,
        updates the loss landscape, and triggers run manager for the next batch
        of experiments.

        Parameters
        ----------
        shot_h5_path : str
            Path to the shot h5 file
        """
        # Save values for MLOOP
        # Save sequence analysis result in latest run
        run = lyse.Run(h5_path=shot_h5_path)
        my_condition = True
        # run.save_result(name='survival_rate', value=survival_rate if my_condition else np.nan)
        # with h5py.File(shot_h5_path, mode='r+') as f:
        #     globals = f['globals']
        #     global_var = hz.getAttributeDict(globals['Diagnostics'])['x']
        #     global_var = eval(global_var)
        survival_rate = 0#np.exp(-global_var**2/5)
        survival_uncertainty = 0.1
        mloop_result = (survival_rate, survival_uncertainty)
        run.save_results_dict(
            {
                'survival_rate': mloop_result if my_condition else (np.nan, np.nan),
            },
            uncertainties=True,
        )

    @property
    def shots_processed(self) -> int:
        return self.atom_numbers.shape[0]

    @property
    def is_final_shot(self) -> bool:
        return self.shots_processed == self.n_runs

    def plot_atom_number(self, fig: Optional[Figure] = None, plot_lorentz = True):
        """Plot atom number vs the looped parameter (simplest is shot number) and save
        the image in the folder path.

        This function requires that get_atom_number has been run first to save the
        atom number to processed_quantities.h5.

        Parameters
        ----------
        fig : Optional[Figure], default=None
            Figure to plot on, if None a new figure is created
        plot_lorentz : bool, default=True
            Whether to plot a Lorentzian fit to the atom number data
        """
        if fig is None:
            fig, ax = plt.subplots(
                figsize=self.plot_config.figure_size,
                constrained_layout=self.plot_config.constrained_layout,
            )
            is_subfig = False
        else:
            ax = fig.subplots()
            is_subfig = True

        # loop_params = np.squeeze(self.current_params)
        loop_params = self.current_params[:, 0]

        # Group data points by x-value and calculate statistics
        unique_params = np.unique(loop_params)
        means = np.array([
            np.mean(self.atom_numbers[loop_params == x])
            for x in unique_params
        ])
        stds = np.array([
            np.std(self.atom_numbers[loop_params == x])
            for x in unique_params
        ])

        ax.errorbar(
            unique_params,
            means,
            yerr=stds,
            marker='.',
            linestyle='-',
            alpha=0.5,
            capsize=3,
        )
        ax.set_xlabel(
            f"{self.params_list[0][0].decode('utf-8')} [{self.params_list[0][1].decode('utf-8')}]",
            fontsize=self.plot_config.label_font_size,
        )
        ax.set_ylabel(
            'atom count',
            fontsize=self.plot_config.label_font_size,
        )
        ax.tick_params(
            axis='both',
            which='major',
            labelsize=self.plot_config.label_font_size,
        )

        ax.set_ylim(bottom=0)

        ax.grid(color=self.plot_config.grid_color_major, which='major')
        ax.grid(color=self.plot_config.grid_color_minor, which='minor')

        # doing the fit at the end of the run
        if self.is_final_shot and plot_lorentz:
            popt, pcov = self.fit_lorentzian(unique_params, means)
            upopt = uncertainties.correlated_values(popt, pcov)

            x_plot = np.linspace(
                np.min(unique_params),
                np.max(unique_params),
                1000,
            )

            ax.plot(x_plot, self.lorentzian(x_plot, *popt))
            fig.suptitle(
                f'Center frequency: ${upopt[0]:SL}$ MHz; '
                f'Width: ${1e+3 * upopt[1]:SL}$ kHz'
            )

        figname = f"{self.folder_path}\count vs param.png"
        if is_subfig:
            self.save_subfig(fig, figname)
        else:
            fig.savefig(figname)

    def plot_mot_params(self, fig: Optional[Figure] = None, show_means=True):
        """Plot atom number vs the looped parameter and save the image in the folder path.

        This function requires that get_atom_number has been run first to save the
        atom number to processed_quantities.h5.

        Parameters
        ----------
        fig : Optional[Figure], default=None
            Figure to plot on, if None a new figure is created
        show_means : bool, default=True
            Whether to show the means of the mot params vs loop params as a horizontal line on
            on the plot.
        """
        loop_params = self.current_params[:, 0]
        unique_params = np.unique(loop_params)

        # Create subplots
        if fig is None:
            fig = plt.figure(
                figsize=(12, 8),
                constrained_layout=True
            )
<<<<<<< HEAD
        is_subfig = (fig is not None)

        axs = fig.subplots(2, 2, sharex=True)
        axs_flat = axs.flatten()
=======
            is_subfig = False
        else:
            axs = fig.subplots(2, 3)
            axs = axs.flatten()
            is_subfig = True

        param_names = ['x₀', 'y₀', 'width', 'height', 'amplitude', 'offset']

        # Convert nominal values and uncertainties to ufloat arrays
        gaussian_cloud_params = unumpy.uarray(
            self.gaussian_cloud_params_nom,
            self.gaussian_cloud_params_std
        )
        #TODO: replace saving the diag(cov) in the h5 with storing the full covariance matrix
        #gaussian_cloud_params = uncertainties.correlated_values(mean_vals, covariance_matrix)
>>>>>>> e7ed38aa

        ax_inds = [0, 0, 1, 1, 2, 3, 3]
        colors = ['C0', 'C1', 'C0', 'C1', 'C0', 'C0', 'C1']
        plot_labels = ['$x$', '$y$', '$\sigma_u$', '$\sigma_v$', None, 'peak height', 'offset']
        scale_factors = [1e3, 1e3, pi/2, 1]

        # Convert nominal values and uncertainties to ufloat arrays
        # shape: (n_shots, n_params = 6)
        gaussian_cloud_params = np.array([
            uncertainties.correlated_values(nom, cov)
            for nom, cov in zip(self.gaussian_cloud_params_nom, self.gaussian_cloud_params_cov)
        ])

        # For each parameter
        # for param_idx, (ax, param_name) in enumerate(zip(axs, param_names)):
        for param_idx in range(gaussian_cloud_params.shape[-1]):
            # For each unique x value, compute mean and combined uncertainty
            means = []
            uncerts = []
            for x in unique_params:
                # Get all measurements for this x value
                mask = (loop_params == x)
                # Get all values for this parameter at the matching x positions
                param_values = gaussian_cloud_params[mask][:, param_idx]

                if len(param_values) > 1:
                    # Multiple measurements: combine fit uncertainties with shot-to-shot variance
                    mean_value = np.mean(unumpy.nominal_values(param_values))
                    shot_to_shot_var = np.var(unumpy.nominal_values(param_values))
                    # Average the individual fit variances
                    fit_var = np.mean(unumpy.std_devs(param_values)**2)
                    # Total uncertainty is sqrt of sum of variances
                    total_uncertainty = np.sqrt(shot_to_shot_var + fit_var)
                else:
                    # Single measurement: just use the fit uncertainty
                    mean_value = unumpy.nominal_values(param_values[0])
                    total_uncertainty = unumpy.std_devs(param_values[0])

                means.append(mean_value)
<<<<<<< HEAD
                uncerts.append(total_uncertainty)

            means = np.array(means)
            uncerts = np.array(uncerts)

            ax = axs_flat[ax_inds[param_idx]]
            scale_factor = scale_factors[ax_inds[param_idx]]
=======
                uncertainties.append(total_uncertainty)

            means = np.array(means)
            uncertainties = np.array(uncertainties)
>>>>>>> e7ed38aa

            # Plot with error bars
            ax.errorbar(
                unique_params,
                scale_factor * means,  # No need for indexing, means is already for this param
                yerr=scale_factor * uncerts,  # No need for indexing, uncertainties is already for this param
                color=colors[param_idx],
                marker='.',
                linestyle=('None' if param_idx in [2, 3] else 'solid'),
                alpha=0.5,
                capsize=3,
                label=plot_labels[param_idx],
            )

<<<<<<< HEAD
        loop_global_name: str = self.params_list[0][0].decode('utf-8')
        loop_global_unit: str = self.params_list[0][1].decode('utf-8')
        fig.supxlabel(
            f'{loop_global_name} [{loop_global_unit}]',
            fontsize=self.plot_config.label_font_size,
        )
        fig.suptitle('MOT Cloud Parameters', fontsize=self.plot_config.title_font_size)

        if self.is_final_shot and loop_global_name == 'bm_tof_imaging_delay':
            times = self.current_params[:, 0]

            for param_idx in (2, 3):
                # x, y widths in fields (2, 3)
                widths_u = gaussian_cloud_params[:, param_idx]
                upopt = self.time_of_flight_fit(times, widths_u, method='curve_fit')
                init_width_u, temperature_u = upopt

                time_range = np.linspace(np.min(times), np.max(times), 101)
                axs_flat[1].plot(
                    time_range,
                    self.time_of_flight_expansion(time_range, *unumpy.nominal_values(upopt)) * scale_factors[ax_inds[param_idx]],
                    alpha=0.5,
                    color=colors[param_idx],
                    label=f'{1e+6 * temperature_u:S} $\mu$K'
                )

        for ax in axs_flat:
=======
            ax.set_xlabel(
                f"{self.params_list[0][0].decode('utf-8')} [{self.params_list[0][1].decode('utf-8')}]",
                fontsize=self.plot_config.label_font_size,
            )
            ax.set_ylabel(
                param_name,
                fontsize=self.plot_config.label_font_size,
            )
>>>>>>> e7ed38aa
            ax.tick_params(
                axis='both',
                which='major',
                labelsize=self.plot_config.label_font_size,
            )
            ax.grid(True, alpha=0.3)
<<<<<<< HEAD
            ax.legend()

        axs[0, 0].set_ylabel('Position (mm)')
        axs[0, 1].set_ylabel('Gaussian width (mm)')
        axs[1, 0].set_ylabel('Rotation (deg)')
        axs[1, 1].set_ylabel('Counts')
=======

        fig.suptitle('MOT Cloud Parameters', fontsize=self.plot_config.title_font_size)
>>>>>>> e7ed38aa

        figname = f"{self.folder_path}\mot_params.png"
        if is_subfig:
            self.save_subfig(fig, figname)
        else:
            fig.savefig(figname)

    @staticmethod
    def save_subfig(subfig, filename):
        # Create a new figure with the same size as the subfigure
        new_fig = plt.figure(figsize=subfig.get_figure().get_size_inches())

        # Get the position and size of the subfigure
        bbox = subfig.get_tightbbox(subfig.figure.canvas.get_renderer())
        bbox = bbox.transformed(subfig.figure.transFigure.inverted())

        # Create a new axes that fills the entire figure
        new_axes = new_fig.add_axes([0, 0, 1, 1])

        # Draw the subfigure content
        new_axes.set_facecolor(subfig.get_facecolor())
        subfig.figure.canvas.draw()

        # Save the new figure
        new_fig.savefig(filename, bbox_inches='tight', pad_inches=0)
        plt.close(new_fig)

    @staticmethod
    def lorentzian(x, x0, width, a, offset):
        """
        Returns a Lorentzian function.

        Parameters
        ----------
        x : float or array
            Input values
        x0 : float
            Central frequency
        width : float
            Width of the Lorentzian
        a : float
            Amplitude of the Lorentzian
        offset : float
            Offset of the Lorentzian

        Returns
        -------
        float or array
            Lorentzian function values
        """
        detuning = x - x0
        return a * width / ((width / 2)**2 + detuning**2) + offset

    def fit_lorentzian(self, x_data, y_data):
        """
        Fits a Lorentzian function to the atom number data.
        """
        x0_guess = x_data[np.argmax(y_data)]
        x_resolution = (x_data[1] - x_data[0])
        width_guess = 2*x_resolution
        y_data_range = np.max(y_data) - np.min(y_data)
        a_guess = y_data_range / width_guess * (width_guess/2)**2

        offset_guess = np.min(y_data)
        p0 = [x0_guess, width_guess, a_guess, offset_guess]
        return optimize.curve_fit(self.lorentzian, x_data, y_data, p0=p0)

    @staticmethod
    def time_of_flight_expansion(time, initial_width, temperature):
        return np.sqrt(initial_width**2 + (k_B * temperature / cesium_atomic_mass) * time**2)

    @classmethod
    def time_of_flight_fit(cls, times, widths_u, method: Literal['curve_fit', 'polyfit'] = 'polyfit'):
        '''
        Parameters
        ----------
        times : np.ndarray
            Array of times
        widths_u : array_like of UFloats
            Array of widths
        method : {'curve_fit', 'polyfit'}
            Method of fitting
        '''
        if method == 'curve_fit':
            popt, pcov = optimize.curve_fit(
                cls.time_of_flight_expansion,
                times,
                unumpy.nominal_values(widths_u),
                sigma=unumpy.std_devs(widths_u),
                p0=(0.5 * widths_u[0].n, 25e-6),
            )
            init_width_u, temperature_u = uncertainties.correlated_values(popt, pcov)
            return init_width_u, temperature_u
        elif method == 'polyfit':
            square_widths_u = widths_u**2
            popt, pcov = np.polyfit(
                times ** 2,
                unumpy.nominal_values(square_widths_u),
                deg=1,
                w=1/unumpy.std_devs(square_widths_u),
                full=False,
                cov=True,
            )
            slope_u, initial_width_sq_u = uncertainties.correlated_values(popt, pcov)
            return unumpy.sqrt(initial_width_sq_u).item(), slope_u * cesium_atomic_mass / k_B
        else:
            assert_never(method)<|MERGE_RESOLUTION|>--- conflicted
+++ resolved
@@ -209,28 +209,10 @@
                 figsize=(12, 8),
                 constrained_layout=True
             )
-<<<<<<< HEAD
         is_subfig = (fig is not None)
 
         axs = fig.subplots(2, 2, sharex=True)
         axs_flat = axs.flatten()
-=======
-            is_subfig = False
-        else:
-            axs = fig.subplots(2, 3)
-            axs = axs.flatten()
-            is_subfig = True
-
-        param_names = ['x₀', 'y₀', 'width', 'height', 'amplitude', 'offset']
-
-        # Convert nominal values and uncertainties to ufloat arrays
-        gaussian_cloud_params = unumpy.uarray(
-            self.gaussian_cloud_params_nom,
-            self.gaussian_cloud_params_std
-        )
-        #TODO: replace saving the diag(cov) in the h5 with storing the full covariance matrix
-        #gaussian_cloud_params = uncertainties.correlated_values(mean_vals, covariance_matrix)
->>>>>>> e7ed38aa
 
         ax_inds = [0, 0, 1, 1, 2, 3, 3]
         colors = ['C0', 'C1', 'C0', 'C1', 'C0', 'C0', 'C1']
@@ -270,7 +252,6 @@
                     total_uncertainty = unumpy.std_devs(param_values[0])
 
                 means.append(mean_value)
-<<<<<<< HEAD
                 uncerts.append(total_uncertainty)
 
             means = np.array(means)
@@ -278,12 +259,6 @@
 
             ax = axs_flat[ax_inds[param_idx]]
             scale_factor = scale_factors[ax_inds[param_idx]]
-=======
-                uncertainties.append(total_uncertainty)
-
-            means = np.array(means)
-            uncertainties = np.array(uncertainties)
->>>>>>> e7ed38aa
 
             # Plot with error bars
             ax.errorbar(
@@ -298,7 +273,6 @@
                 label=plot_labels[param_idx],
             )
 
-<<<<<<< HEAD
         loop_global_name: str = self.params_list[0][0].decode('utf-8')
         loop_global_unit: str = self.params_list[0][1].decode('utf-8')
         fig.supxlabel(
@@ -326,33 +300,18 @@
                 )
 
         for ax in axs_flat:
-=======
-            ax.set_xlabel(
-                f"{self.params_list[0][0].decode('utf-8')} [{self.params_list[0][1].decode('utf-8')}]",
-                fontsize=self.plot_config.label_font_size,
-            )
-            ax.set_ylabel(
-                param_name,
-                fontsize=self.plot_config.label_font_size,
-            )
->>>>>>> e7ed38aa
             ax.tick_params(
                 axis='both',
                 which='major',
                 labelsize=self.plot_config.label_font_size,
             )
             ax.grid(True, alpha=0.3)
-<<<<<<< HEAD
             ax.legend()
 
         axs[0, 0].set_ylabel('Position (mm)')
         axs[0, 1].set_ylabel('Gaussian width (mm)')
         axs[1, 0].set_ylabel('Rotation (deg)')
         axs[1, 1].set_ylabel('Counts')
-=======
-
-        fig.suptitle('MOT Cloud Parameters', fontsize=self.plot_config.title_font_size)
->>>>>>> e7ed38aa
 
         figname = f"{self.folder_path}\mot_params.png"
         if is_subfig:

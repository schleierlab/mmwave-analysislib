from typing import Literal, Optional
from typing_extensions import assert_never

from matplotlib.figure import Figure
from scipy.stats import beta, norm
import h5py
import matplotlib.pyplot as plt
import numpy as np
import uncertainties
from pathlib import Path
import lyse

# try:
#     lyse
# except NameError:
#     import lyse # needed for MLOOP

from .plot_config import PlotConfig
from .image import ROI
from .base_statistics import BaseStatistician


class TweezerStatistician(BaseStatistician):
    """Class for statistical analysis of tweezer imaging data.

    This class provides methods for statistical analysis of tweezer imaging data.
    It also generates several different types of plots for visualizing the data and
    manages input to MLOOP for online optimization.

    Parameters
    ----------
    preproc_h5_path : str
        Path to the processed quantities h5 file
    shot_h5_path : str
        Path to the shot h5 file, we only need this for MLOOP to save results for optimization
    plot_config : PlotConfig, optional
        Configuration object for plot styling
    """

    site_occupancies: np.ndarray
    '''
    site_occupancies is of shape (num_shots, num_images, num_sites)
    '''

    def __init__(self,
                 preproc_h5_path: str,
                 shot_h5_path: Optional[str] = None,
                 plot_config: PlotConfig = None,
                 ):
        super().__init__()
        self.plot_config = plot_config or PlotConfig()
        self._load_processed_quantities(preproc_h5_path)
        if shot_h5_path is not None:
            self._save_mloop_params(shot_h5_path)
        self.folder_path = Path(preproc_h5_path).parent

    def _load_processed_quantities(self, preproc_h5_path):
        """Load processed quantities from an h5 file.

        Parameters
        ----------
        preproc_h5_path : str
            Path to the processed quantities h5 file
        """
        with h5py.File(preproc_h5_path, 'r') as f:
            self.camera_counts = f['camera_counts'][:]
            self.site_occupancies = f['site_occupancies'][:]
            self.site_rois = ROI.fromarray(f['site_rois'])
            self.params_list = f['params'][:]
            self.n_runs = f.attrs['n_runs']
            self.current_params = f['current_params'][:]

    def _save_mloop_params(self, shot_h5_path: str) -> None:
        """Save values and uncertainties to be used by MLOOP for optimization.

        MLOOP reads the results of any experiment from the latest shot h5 file,
        updates the loss landscape, and triggers run manager for the next batch
        of experiments.

        Parameters
        ----------
        shot_h5_path : str
            Path to the shot h5 file
        """
        # Save values for MLOOP
        # Save sequence analysis result in latest run
        run = lyse.Run(h5_path=shot_h5_path)
        my_condition = True
        # run.save_result(name='survival_rate', value=survival_rate if my_condition else np.nan)
        survival_rate = 0; survival_uncertainty = 0.1
        mloop_result = (survival_rate, survival_uncertainty)
        run.save_results_dict(
            {
                'survival_rate': mloop_result if my_condition else (np.nan, np.nan),
            },
            uncertainties=True,
        )

    @property
    def shots_processed(self) -> int:
        return self.site_occupancies.shape[0]

    @property
    def is_final_shot(self) -> bool:
        return self.shots_processed == self.n_runs

    @staticmethod
    def survival_fraction_bayesian(
            n_survived,
            n_total,
            center_method: Literal['mean', 'median', 'mode'],
            prior: Literal['uniform', 'jeffreys', 'haldane'],
            interval_method: Literal['centered', 'variance'],
            interval_sigmas: float = 1,
    ) -> tuple[float, tuple[float, float]]:
        '''
        Estimate a survival rate and errorbars for same
        by Bayesian inference, assuming a beta distribution prior
        (the conjugate prior for the Bernoulli distribution);
        the prior is specified by the caller.
        The survival rate is a measure of central tendency on the posterior distribution
        specified by the caller; the errorbars subtend the credible interval
        of user-specified width.

        Parameters
        ----------
        n_survived, n_total: int
            Number of survived and total atoms, respectively.
        center_method: {'mean', 'median'}
            Method for determining the center of the posterior distribution.
        prior: {'uniform', 'jeffreys', 'haldane'}
            Prior distribution for the beta distribution.
                * 'uniform' gives a uniform prior, Beta(1, 1).
                * 'jeffreys' gives the Jeffreys prior, which is just the arcsine distribution Beta(0.5, 0.5)
                * 'haldane' gives the (improper) Haldane prior, Beta(0, 0).
            See https://en.wikipedia.org/wiki/Beta_distribution#Bayesian_inference
        interval_method: {'centered', 'variance'}
            Method for determining the credible interval.
        interval_sigmas: float
            Probability mass enclosed in the credible interval,
            parametrized by the number of standard deviations
            from the center of a Gaussian distribution that would enclose the same probability mass.
            Thus, interval_sigmas=1 corresponds to a ~68% credible interval.

        Returns
        -------
        center: float
            Center of the posterior distribution, calculated per `center_method`.
        yerr: tuple[float, float]
            Distance of the credible interval from the center.

        Notes
        -----
        mean, haldane recovers the naive estimate successes/total
        mean, uniform recovers Laplace's rule of succession.

        '''
        prior_shape_param: float
        if prior == 'uniform':
            prior_shape_param = 1
        elif prior == 'jeffreys':
            prior_shape_param = 0.5
        elif prior == 'haldane':
            prior_shape_param = 0

        posterior_beta = beta(
            n_survived + prior_shape_param,
            n_total - n_survived + prior_shape_param,
        )

        if center_method == 'mean':
            center = posterior_beta.mean()
        elif center_method == 'median':
            center = posterior_beta.median()
        else:
            assert_never(center_method)

        if interval_method == 'centered':
            tail_prob = norm.cdf(-interval_sigmas)
            credible_interval = posterior_beta.ppf([tail_prob, 1 - tail_prob])
            yerr = (credible_interval - center) * [-1, 1]
        elif interval_method == 'variance':
            yerr = posterior_beta.std() * interval_sigmas
        else:
            assert_never(interval_method)

        return center, yerr

    # @staticmethod
    # def survival_fraction(
    #     n_survived,
    #     n_total,
    #     method: Literal['exact', 'laplace'],
    #     uncertainty_method: Literal['wald', 'jeffreys', 'clopperpearson'],
    # ):
    #     if method == 'exact':
    #         survival_rate = n_survived / n_total
    #     elif method == 'laplace':
    #         survival_rate = (n_survived + 1) / (n_total + 2)
    #     elif method == 'median':
    #         survival_rate = beta(0.5, 0.5).median()
    #     else:
    #         assert_never(method)

    #     if uncertainty_method == 'wald':
    #         uncertainty = np.sqrt(survival_rate * (1 - survival_rate) / n_total)
    #         return survival_rate, uncertainty
    #     elif uncertainty_method == 'jeffreys':
    #         uncertainty = np.sqrt((n_survived + 1) / (n_total + 2)) / (n_total + 2)
    #     elif uncertainty_method == 'clopperpearson':
    #         tail_probability = norm.cdf(-1)  # 1-sigma 1-sided tail probability ~ (100% - 68%) / 2
    #         lolim = beta.ppf(tail_probability, n_survived, n_total - n_survived + 1)
    #         uplim = beta.ppf(1 - tail_probability, n_survived + 1, n_total - n_survived)
    #         return survival_rate, (survival_rate - lolim, uplim - survival_rate)
    #     else:
    #         assert_never(uncertainty_method)

    #     return survival_rate, uncertainty

    # @staticmethod
    # def survival_fraction_uncertainty(n_survived, n_total, method: Literal['frequentist', 'beta']):
    #     '''
    #     https://en.wikipedia.org/wiki/Binomial_proportion_confidence_interval
    #     '''
    #     if method == 'frequentist':
    #         p = n_survived / n_total
    #         return np.sqrt(p * (1 - p) / n_total)
    #     elif method == 'laplace':
    #         return np.sqrt((n_survived + 1) / (n_total + 2)) / (n_total + 2)
    #     else:
    #         assert_never(method)

    def plot_survival_rate(self, fig: Optional[Figure] = None, plot_lorentz: bool = True):
        """
        Plots the total survival rate of atoms in the tweezers, summed over all sites.

        Parameters
        ----------
        fig : Optional[Figure]
            The figure to plot on. If None, a new figure is created.
        """


        if self.current_params.ndim == 1:
            if fig is None:
                fig, ax = plt.subplots(
                    figsize=self.plot_config.figure_size,
                    constrained_layout=self.plot_config.constrained_layout,
                )
                is_subfig = False
            else:
                ax = fig.subplots()
                is_subfig = True
            # Group data points by x-value and calculate statistics
            loop_params = self.current_params[:, 0]
            unique_params = np.unique(loop_params)

            # Calculate survival rates
            initial_atoms = self.site_occupancies[:, 0, :].sum(axis=-1)

            # site_occupancies is of shape (num_shots, num_images, num_atoms)
            # axis=1 corresponds to the before/after tweezer images
            # multiplying along this axis gives 1 for (1, 1) (= survived atoms) and 0 otherwise
            surviving_atoms = np.product(self.site_occupancies[:, :2, :], axis=1).sum(axis=-1)

            initial_atoms_sum = np.array([
                np.sum(initial_atoms[loop_params == x])
                for x in unique_params
            ])

            surviving_atoms_sum = np.array([
                np.sum(surviving_atoms[loop_params == x])
                for x in unique_params
            ])

            #survival_rates = surviving_atoms / initial_atoms
            # survival rate using laplace rule of succession
            survival_rates = (surviving_atoms_sum + 1) / (initial_atoms_sum + 2)
            # sqrt of variance of the posterior beta distribution
            sigma_beta = np.sqrt((surviving_atoms_sum + 1) * (initial_atoms_sum - surviving_atoms_sum + 1) / ((initial_atoms_sum + 3) * (initial_atoms_sum + 2) ** 2))

            survival_rates, sigma_beta = self.survival_fraction_bayesian(
                surviving_atoms_sum,
                initial_atoms_sum,
                center_method='mean',
                prior='uniform',
                interval_method='variance',
            )

            ax.errorbar(
                unique_params,
                survival_rates,
                yerr=sigma_beta,
                marker='.',
                linestyle='-',
                alpha=0.5,
                capsize=3,
            )
            ax.set_xlabel(
                f"{self.params_list[0][0].decode('utf-8')} [{self.params_list[0][1].decode('utf-8')}]",
                fontsize=self.plot_config.label_font_size,
            )
            ax.set_ylabel(
                'Survival rate',
                fontsize=self.plot_config.label_font_size,
            )
            ax.tick_params(
                axis='both',
                which='major',
                labelsize=self.plot_config.label_font_size,
            )
            ax.set_ylim(bottom=0)
            ax.grid(color=self.plot_config.grid_color_major, which='major')
            ax.grid(color=self.plot_config.grid_color_minor, which='minor')
            ax.set_title('Survival rate over all sites', fontsize=self.plot_config.title_font_size)

<<<<<<< HEAD
            # doing the fit at the end of the run
            if self.is_final_shot and plot_lorentz:
                popt, pcov = self.fit_lorentzian(unique_params, survival_rates, sigma=sigma_beta)
                upopt = uncertainties.correlated_values(popt, pcov)
=======
        # Group data points by x-value and calculate statistics
        unique_params = np.unique(loop_params)
        
        # Calculate survival rates
        initial_atoms = self.site_occupancies[:, 0, :].sum(axis=-1)
        # site_occupancies is of shape (num_shots, num_images, num_atoms)
        # axis=1 corresponds to the before/after tweezer images
        # multiplying along this axis gives 1 for (1, 1) (= survived atoms) and 0 otherwise
        surviving_atoms = np.prod(self.site_occupancies[:, :2, :], axis=1).sum(axis=-1)
>>>>>>> db50035c

                x_plot = np.linspace(
                    np.min(unique_params),
                    np.max(unique_params),
                    1000,
                )

                ax.plot(x_plot, self.lorentzian(x_plot, *popt))
                fig.suptitle(
                    f'Center frequency: ${upopt[0]:SL}$ MHz; '
                    f'Width: ${1e+3 * upopt[1]:SL}$ kHz'
                )

        elif self.current_params.ndim == 2:
            if fig is None:
                fig, ax = plt.subplots(
                    figsize=self.plot_config.figure_size,
                    constrained_layout=self.plot_config.constrained_layout,
                )
                is_subfig = False
            else:
                ax1, ax2 = fig.subplots(2, 1)
                is_subfig = True
            # Group data points by x-value and calculate statistics
            loop_params = self.current_params
            unique_params = np.unique(loop_params, axis = 0)
            # Calculate survival rates
            initial_atoms = self.site_occupancies[:, 0, :].sum(axis=-1)

            # site_occupancies is of shape (num_shots, num_images, num_atoms)
            # axis=1 corresponds to the before/after tweezer images
            # multiplying along this axis gives 1 for (1, 1) (= survived atoms) and 0 otherwise
            surviving_atoms = np.product(self.site_occupancies[:, :2, :], axis=1).sum(axis=-1)


            initial_atoms_sum = np.array([
                np.sum(initial_atoms[np.where((loop_params == tuple(x)).all(axis=1))[0]])
                for x in unique_params
            ])

            surviving_atoms_sum = np.array([
                np.sum(surviving_atoms[np.where((loop_params == tuple(x)).all(axis=1))[0]])
                for x in unique_params
            ])

            survival_rates = surviving_atoms_sum / initial_atoms_sum
            # sqrt of variance of the posterior beta distribution
            sigma_beta = np.sqrt(survival_rates * (1 - survival_rates) )/ initial_atoms_sum

            # find which parameters are the first to scan
            x_params_index = 0
            y_params_index = 1
            if unique_params.shape[0] == 2:
                params_dif = unique_params[1]- unique_params[0]
                x_params_index = np.where(params_dif == 0)[0][0]
                y_params_index = np.delete(np.arange(2), x_params_index)

            x_params = np.unique(unique_params[:, x_params_index]).ravel()
            y_params = np.unique(unique_params[:, y_params_index]).ravel()
            survival_rates = np.pad(survival_rates, (0,x_params.shape[0]*y_params.shape[0] - survival_rates.shape[0]),'constant', constant_values=np.nan)
            survival_rates = survival_rates.reshape([x_params.shape[0], y_params.shape[0]])
            sigma_beta = np.pad(sigma_beta, (0,x_params.shape[0]*y_params.shape[0] - sigma_beta.shape[0]),'constant', constant_values=np.nan)
            sigma_beta = sigma_beta.reshape([x_params.shape[0], y_params.shape[0]])

            x_params, y_params = np.meshgrid(x_params, y_params)
            pcolor_survival_rate = ax1.pcolormesh(
                x_params,
                y_params,
                survival_rates.T,
            )

            fig.colorbar(pcolor_survival_rate, ax=ax1)

            pcolor_std =ax2.pcolormesh(
                x_params,
                y_params,
                sigma_beta.T,
            )

            fig.colorbar(pcolor_std, ax=ax2)

            for ax in [ax1, ax2]:
                ax.set_xlabel(
                    f"{self.params_list[0][0].decode('utf-8')} [{self.params_list[0][1].decode('utf-8')}]",
                    fontsize=self.plot_config.label_font_size,
                )
                ax.set_ylabel(
                    f"{self.params_list[1][0].decode('utf-8')} [{self.params_list[1][1].decode('utf-8')}]",
                    fontsize=self.plot_config.label_font_size,
                )
                ax.tick_params(
                    axis='both',
                    which='major',
                    labelsize=self.plot_config.label_font_size,
                )
                ax.grid(color=self.plot_config.grid_color_major, which='major')
                ax.grid(color=self.plot_config.grid_color_minor, which='minor')
            ax1.set_title('Survival rate over all sites', fontsize=self.plot_config.title_font_size)
            ax2.set_title('Std over all sites', fontsize=self.plot_config.title_font_size)

            # doing the fit at the end of the run
            if self.is_final_shot and plot_lorentz:
                popt, pcov = self.fit_lorentzian(unique_params, survival_rates, sigma=sigma_beta)
                upopt = uncertainties.correlated_values(popt, pcov)

                x_plot = np.linspace(
                    np.min(unique_params),
                    np.max(unique_params),
                    1000,
                )

                ax.plot(x_plot, self.lorentzian(x_plot, *popt))
                fig.suptitle(
                    f'Center frequency: ${upopt[0]:SL}$ MHz; '
                    f'Width: ${1e+3 * upopt[1]:SL}$ kHz'
                )

        else:
            raise NotImplementedError("I only know how to plot 1d and 2d scans")


        figname = self.folder_path / 'survival_rate_vs_param.pdf'
        if is_subfig:
            self.save_subfig(fig, figname)
        else:
            fig.savefig(figname)

    # TODO: this method needs updates that have already been applied to plot_survival_rate
    # Can redundant code here be consolidated with plot_survival_rate?
    def plot_survival_rate_by_site(self, fig: Optional[Figure] = None):
        """
        Plots the survival rate of atoms in the tweezers, site by site.

        Parameters
        ----------
        fig : Optional[Figure]
            The figure to plot on. If None, a new figure is created.
        """
        if fig is None:
            fig, ax = plt.subplots(
                figsize=self.plot_config.figure_size,
                constrained_layout=self.plot_config.constrained_layout,
            )
        else:
            ax = fig.subplots()

        initial_atoms = self.site_occupancies[:, 0, :].sum(axis=0)
        # site_occupancies is of shape (num_shots, num_images, num_atoms)
        # axis=1 corresponds to the before/after tweezer images
        # multiplying along this axis gives 1 for (1, 1) (= survived atoms) and 0 otherwise
        surviving_atoms = np.prod(self.site_occupancies[:, :2, :], axis=1).sum(axis=0)

        survival_rates = surviving_atoms / initial_atoms
        ax.plot(
            np.arange(len(initial_atoms)),
            survival_rates,
            marker='.',
        )
        ax.set_xlabel('Site number', fontsize=self.plot_config.label_font_size)
        ax.set_ylabel('Survival rate', fontsize=self.plot_config.label_font_size)
        ax.tick_params(
            axis='both',
            which='major',
            labelsize=self.plot_config.label_font_size,
        )
        ax.grid(color=self.plot_config.grid_color_major, which='major')
        ax.grid(color=self.plot_config.grid_color_minor, which='minor')
        ax.set_title('Survival rate by site', fontsize=self.plot_config.title_font_size)

    # TODO: merge this into plot_survival_rate_by_site
    def plot_survival_rate_by_site_2d(self, fig: Optional[Figure] = None):
        """
        Plots the survival rate of atoms in the tweezers, site by site.

        Parameters
        ----------
        fig : Optional[Figure]
            The figure to plot on. If None, a new figure is created.
        """
        if fig is None:
            fig, ax = plt.subplots(
                figsize=self.plot_config.figure_size,
                constrained_layout=self.plot_config.constrained_layout,
            )
        else:
            ax = fig.subplots()

        loop_params = self.current_params[:, 0]

        # Group data points by x-value and calculate statistics
        unique_params = np.unique(loop_params)

        # Calculate survival rates
        initial_atoms = self.site_occupancies[:, 0, :]
        n_sites = self.site_occupancies.shape[2]

        # site_occupancies is of shape (num_shots, num_images, num_atoms)
        # axis=1 corresponds to the before/after tweezer images
        # multiplying along this axis gives 1 for (1, 1) (= survived atoms) and 0 otherwise
        surviving_atoms = np.product(self.site_occupancies[:, :2, :], axis=1)


        initial_atoms_sum = np.array([
            np.sum(initial_atoms[loop_params == x], axis=0)
            for x in unique_params
        ])

        surviving_atoms_sum = np.array([
            np.sum(surviving_atoms[loop_params == x], axis=0)
            for x in unique_params
        ])

        #survival_rates = surviving_atoms / initial_atoms
        # survival rate using laplace rule of succession
        survival_rates = (surviving_atoms_sum + 1) / (initial_atoms_sum + 2)

        ax.pcolormesh(
            unique_params,
            np.arange(n_sites),
            survival_rates.T,
        )<|MERGE_RESOLUTION|>--- conflicted
+++ resolved
@@ -314,22 +314,10 @@
             ax.grid(color=self.plot_config.grid_color_minor, which='minor')
             ax.set_title('Survival rate over all sites', fontsize=self.plot_config.title_font_size)
 
-<<<<<<< HEAD
             # doing the fit at the end of the run
             if self.is_final_shot and plot_lorentz:
                 popt, pcov = self.fit_lorentzian(unique_params, survival_rates, sigma=sigma_beta)
                 upopt = uncertainties.correlated_values(popt, pcov)
-=======
-        # Group data points by x-value and calculate statistics
-        unique_params = np.unique(loop_params)
-        
-        # Calculate survival rates
-        initial_atoms = self.site_occupancies[:, 0, :].sum(axis=-1)
-        # site_occupancies is of shape (num_shots, num_images, num_atoms)
-        # axis=1 corresponds to the before/after tweezer images
-        # multiplying along this axis gives 1 for (1, 1) (= survived atoms) and 0 otherwise
-        surviving_atoms = np.prod(self.site_occupancies[:, :2, :], axis=1).sum(axis=-1)
->>>>>>> db50035c
 
                 x_plot = np.linspace(
                     np.min(unique_params),

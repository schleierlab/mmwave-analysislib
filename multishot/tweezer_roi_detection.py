--- conflicted
+++ resolved
@@ -11,20 +11,8 @@
 folder = select_data_directory()
 finder = TweezerFinder.load_from_h5(folder)
 
-<<<<<<< HEAD
-new_site_rois = finder.detect_rois_by_roi_number(roi_number=40, neighborhood_size=5, detection_threshold = 35)
-
-# neighborhood_size = 7
-# new_site_rois = finder.detect_rois(
-#                 neighborhood_size = neighborhood_size,
-#                 detection_threshold = 30,
-#                 roi_size = neighborhood_size,
-#             )
-=======
 new_site_rois = finder.detect_rois_by_roi_number(roi_number=40, neighborhood_size=5, detection_threshold = 30)
 
-
->>>>>>> 18ec8417
 finder.overwrite_site_rois_to_yaml(new_site_rois, folder)
 finder.plot_sites(new_site_rois)
 

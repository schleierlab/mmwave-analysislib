
import matplotlib.pyplot as plt

from analysislib.common.tweezer_finding import TweezerFinder
from analysislib.common.tweezer_histograms import TweezerThresholder
from analysislib.common.tweezer_preproc import TweezerPreprocessor
from analysislib.multishot.util import select_data_directory
from analysislib.common.tweezer_multishot import TweezerMultishotAnalysis
from analysislib.common.tweezer_statistics import TweezerStatistician
from pathlib import Path

<<<<<<< HEAD
DO_ROI_DETECTION = False
DO_AVG_BACKGROUND = True

=======
>>>>>>> f8efe5d7
background_subtract = True
folder = select_data_directory()

finder = TweezerFinder.load_from_h5(folder)
new_site_rois = finder.detect_rois_by_roi_number(roi_number=40, neighborhood_size=5, detection_threshold = 30)
finder.overwrite_site_rois_to_yaml(new_site_rois, folder)
finder.plot_sites(new_site_rois)

# TODO: evaluate whether or not we actually should be subtracting the background for tweezers
# TODO: Include survival rate if taking two shots
thresholder = TweezerThresholder(
    finder.images,
    new_site_rois,
    background_subtract=background_subtract,
    weights=finder.weight_functions(new_site_rois, background_subtract=background_subtract),
)

multishot_analysis = TweezerMultishotAnalysis(folder)

thresholder.fit_gmms() # gmm stands for Gaussian mixture model
thresholder.overwrite_thresholds_to_yaml(folder)

fig, axs = plt.subplots(nrows=4, ncols=1, sharex=True, layout='constrained')
fig.suptitle(f'{folder}')
thresholder.plot_spreads(ax=axs[0])
thresholder.plot_loading_rate(ax=axs[1])
thresholder.plot_infidelity(ax=axs[2])
multishot_analysis.tweezer_statistician.plot_survival_rate_by_site(ax=axs[3])
axs[0].set_ylabel('Counts')
axs[1].set_ylabel('Loading rate')
axs[2].set_ylabel('Infidelity')
axs[-1].set_xlabel('Tweezer index')

fig.savefig(f'{folder}/tweezers_roi_detection.pdf')<|MERGE_RESOLUTION|>--- conflicted
+++ resolved
@@ -9,12 +9,6 @@
 from analysislib.common.tweezer_statistics import TweezerStatistician
 from pathlib import Path
 
-<<<<<<< HEAD
-DO_ROI_DETECTION = False
-DO_AVG_BACKGROUND = True
-
-=======
->>>>>>> f8efe5d7
 background_subtract = True
 folder = select_data_directory()
 
